use crate::{
    attrs::PostDecor,
    help::Help,
    utils::{parse_arg, parse_name_value, parse_opt_arg},
};
use quote::{quote, ToTokens};
use syn::{
    parse::{Parse, ParseStream},
    parse_quote, token, Error, Expr, Ident, LitChar, LitStr, Result,
};

// 1. options[("name")] and command[("name")] must be first in line and change parsing mode
//  some flags are valid in different modes but other than that order matters and structure does
//  not

#[derive(Debug, Default)]
pub(crate) struct CommandCfg {
    pub(crate) name: Option<LitStr>,
    pub(crate) long: Vec<LitStr>,
    pub(crate) short: Vec<LitChar>,
    pub(crate) help: Option<Help>,
}

#[derive(Debug, Default)]
pub(crate) struct OptionsCfg {
    pub(crate) cargo_helper: Option<LitStr>,
    pub(crate) descr: Option<Help>,
    pub(crate) footer: Option<Help>,
    pub(crate) header: Option<Help>,
    pub(crate) usage: Option<Box<Expr>>,
    pub(crate) version: Option<Box<Expr>>,
    pub(crate) max_width: Option<Box<Expr>>,
}

#[derive(Debug, Default)]
pub(crate) struct ParserCfg {
    pub(crate) group_help: Option<Help>,
}

#[derive(Debug)]
pub(crate) enum Mode {
    Command {
        command: CommandCfg,
        options: OptionsCfg,
    },
    Options {
        options: OptionsCfg,
    },
    Parser {
        parser: ParserCfg,
    },
}

#[derive(Debug)]
pub(crate) enum HelpMsg {
    Lit(String),
    Custom(Box<Expr>),
}

impl From<String> for HelpMsg {
    fn from(value: String) -> Self {
        Self::Lit(value)
    }
}

impl From<Box<Expr>> for HelpMsg {
    fn from(value: Box<Expr>) -> Self {
        Self::Custom(value)
    }
}

impl ToTokens for HelpMsg {
    fn to_tokens(&self, tokens: &mut proc_macro2::TokenStream) {
        match self {
            HelpMsg::Lit(l) => l.to_tokens(tokens),
            HelpMsg::Custom(l) => l.to_tokens(tokens),
        }
    }
}

#[derive(Debug)]
pub(crate) struct TopInfo {
    /// Should visibility for generated function to be inherited?
    pub(crate) private: bool,
    /// Should parser be generated with a custom name?
    pub(crate) custom_name: Option<Ident>,
    /// add .boxed() at the end
    pub(crate) boxed: bool,
    /// don't convert rustdoc to group_help, help, etc.
    pub(crate) ignore_rustdoc: bool,

    pub(crate) adjacent: bool,
    pub(crate) mode: Mode,
    pub(crate) attrs: Vec<PostDecor>,

    /// Custom absolute path to the `bpaf` crate.
    pub(crate) bpaf_path: Option<syn::Path>,
}

impl Default for TopInfo {
    fn default() -> Self {
        Self {
            private: false,
            custom_name: None,
            boxed: false,
            adjacent: false,
            mode: Mode::Parser {
                parser: Default::default(),
            },
            attrs: Vec::new(),
            ignore_rustdoc: false,
            bpaf_path: None,
        }
    }
}

const TOP_NEED_OPTIONS: &str =
    "You need to add `options` annotation at the beginning to use this one";

const TOP_NEED_COMMAND: &str =
    "You need to add `command` annotation at the beginning to use this one";

const TOP_NEED_PARSER: &str = "This annotation can't be used with either `options` or `command`";

fn with_options(
    kw: &Ident,
    cfg: Option<&mut OptionsCfg>,
    f: impl FnOnce(&mut OptionsCfg),
) -> Result<()> {
    match cfg {
        Some(cfg) => {
            f(cfg);
            Ok(())
        }
        None => Err(Error::new_spanned(kw, TOP_NEED_OPTIONS)),
    }
}

fn with_command(
    kw: &Ident,
    cfg: Option<&mut CommandCfg>,
    f: impl FnOnce(&mut CommandCfg),
) -> Result<()> {
    match cfg {
        Some(cfg) => {
            f(cfg);
            Ok(())
        }
        None => Err(Error::new_spanned(kw, TOP_NEED_COMMAND)),
    }
}

fn with_parser(
    kw: &Ident,
    cfg: Option<&mut ParserCfg>,
    f: impl FnOnce(&mut ParserCfg),
) -> Result<()> {
    match cfg {
        Some(cfg) => {
            f(cfg);
            Ok(())
        }
        None => Err(Error::new_spanned(kw, TOP_NEED_PARSER)),
    }
}

impl Parse for TopInfo {
    fn parse(input: ParseStream) -> Result<Self> {
        let mut private = false;
        let mut custom_name = None;
        let mut boxed = false;
        let mut ignore_rustdoc = false;
        let mut command = None;
        let mut options = None;
        let mut parser = Some(ParserCfg::default());
        let mut adjacent = false;
        let mut attrs = Vec::new();
        let mut first = true;
        let mut bpaf_path = None;
        loop {
            let kw = input.parse::<Ident>()?;

            if first && kw == "options" {
                let mut cfg = OptionsCfg::default();
                if let Some(helper) = parse_opt_arg(input)? {
                    cfg.cargo_helper = Some(helper);
                }
                options = Some(cfg);
                parser = None;
            } else if first && kw == "command" {
                let mut cfg = CommandCfg::default();
                if let Some(name) = parse_opt_arg(input)? {
                    cfg.name = Some(name);
                }
                options = Some(OptionsCfg::default());
                command = Some(cfg);
                parser = None;
            } else if kw == "private" {
                private = true;
            } else if kw == "generate" {
                custom_name = parse_arg(input)?;
            } else if kw == "options" {
                return Err(Error::new_spanned(
                    kw,
                    "This annotation must be first and used only once: try `#[bpaf(options, ...`",
                ));
            } else if kw == "command" {
                return Err(Error::new_spanned(
                    kw,
                    "This annotation must be first: try `#[bpaf(command, ...`",
                ));
            } else if kw == "version" {
                let version = parse_opt_arg(input)?
                    .unwrap_or_else(|| parse_quote!(env!("CARGO_PKG_VERSION")));
                with_options(&kw, options.as_mut(), |cfg| cfg.version = Some(version))?;
            } else if kw == "boxed" {
                boxed = true;
            } else if kw == "adjacent" {
                adjacent = true;
            } else if kw == "short" {
                let short = parse_arg(input)?;
                with_command(&kw, command.as_mut(), |cfg| cfg.short.push(short))?;
            } else if kw == "long" {
                let long = parse_arg(input)?;
                with_command(&kw, command.as_mut(), |cfg| cfg.long.push(long))?;
            } else if kw == "header" {
                let header = parse_arg(input)?;
                with_options(&kw, options.as_mut(), |cfg| cfg.header = Some(header))?;
            } else if kw == "footer" {
                let footer = parse_arg(input)?;
                with_options(&kw, options.as_mut(), |opt| opt.footer = Some(footer))?;
            } else if kw == "usage" {
                let usage = parse_arg(input)?;
                with_options(&kw, options.as_mut(), |opt| opt.usage = Some(usage))?;
            } else if kw == "group_help" {
                let group_help = parse_arg(input)?;
                with_parser(&kw, parser.as_mut(), |opt| {
                    opt.group_help = Some(group_help)
                })?;
            } else if kw == "ignore_rustdoc" {
                ignore_rustdoc = true;
            } else if kw == "descr" {
                let descr = parse_arg(input)?;
                with_options(&kw, options.as_mut(), |opt| opt.descr = Some(descr))?;
            } else if kw == "help" {
                let help = parse_arg(input)?;
                with_command(&kw, command.as_mut(), |cfg| cfg.help = Some(help))?;
<<<<<<< HEAD
            } else if kw == "bpaf_path" {
                bpaf_path.replace(parse_name_value::<syn::Path>(input)?);
=======
            } else if kw == "max_width" {
                let max_width = parse_arg(input)?;
                with_options(&kw, options.as_mut(), |opt| opt.max_width = Some(max_width))?;
>>>>>>> 5ee06be5
            } else if let Some(pd) = PostDecor::parse(input, &kw)? {
                attrs.push(pd);
            } else {
                return Err(Error::new_spanned(
                    kw,
                    "Unexpected attribute for top level annotation",
                ));
            }

            if input.is_empty() {
                break;
            }
            input.parse::<token::Comma>()?;
            if input.is_empty() {
                break;
            }
            first = false;
        }

        let mode = match (options, command) {
            (Some(options), Some(command)) => Mode::Command { command, options },
            (Some(options), None) => Mode::Options { options },
            _ => Mode::Parser {
                parser: parser.unwrap_or_default(),
            },
        };

        Ok(TopInfo {
            ignore_rustdoc,
            private,
            custom_name,
            boxed,
            adjacent,
            mode,
            attrs,
            bpaf_path,
        })
    }
}

#[derive(Debug, Default)]
pub(crate) struct Ed {
    pub(crate) skip: bool,
    pub(crate) attrs: Vec<EAttr>,
}

pub(crate) enum VariantMode {
    Command,
    Parser,
}

impl Parse for Ed {
    fn parse(input: ParseStream) -> Result<Self> {
        let mut attrs = Vec::new();
        let mut skip = false;

        let mode = {
            let first = input.fork().parse::<Ident>()?;
            if first == "command" {
                VariantMode::Command
            } else {
                VariantMode::Parser
            }
        };

        loop {
            let kw = input.parse::<Ident>()?;

            if kw == "command" {
                attrs.push(if let Some(name) = parse_opt_arg(input)? {
                    EAttr::NamedCommand(name)
                } else {
                    EAttr::UnnamedCommand
                });
            } else if kw == "short" {
                if matches!(mode, VariantMode::Command) {
                    attrs.push(EAttr::CommandShort(parse_arg(input)?));
                } else {
                    attrs.push(EAttr::UnitShort(parse_opt_arg(input)?));
                }
            } else if kw == "hide" {
                attrs.push(EAttr::Hide);
            } else if kw == "long" {
                if matches!(mode, VariantMode::Command) {
                    attrs.push(EAttr::CommandLong(parse_arg(input)?));
                } else {
                    attrs.push(EAttr::UnitLong(parse_opt_arg(input)?));
                }
            } else if kw == "skip" {
                skip = true;
            } else if kw == "adjacent" {
                attrs.push(EAttr::Adjacent);
            } else if kw == "usage" {
                attrs.push(EAttr::Usage(parse_arg(input)?));
            } else if kw == "header" {
                attrs.push(EAttr::Header(parse_arg(input)?));
            } else if kw == "footer" {
                attrs.push(EAttr::Footer(parse_arg(input)?));
            } else if kw == "env" {
                attrs.push(EAttr::Env(parse_arg(input)?));
            } else {
                return Err(Error::new_spanned(
                    kw,
                    "Unexpected attribute for enum variant annotation",
                ));
            }

            if input.is_empty() {
                break;
            }
            input.parse::<token::Comma>()?;
            if input.is_empty() {
                break;
            }
        }

        Ok(Ed { skip, attrs })
    }
}

#[derive(Debug, Clone)]
pub(crate) enum EAttr {
    NamedCommand(LitStr),
    UnnamedCommand,

    CommandShort(LitChar),
    CommandLong(LitStr),
    Adjacent,
    Hide,
    UnitShort(Option<LitChar>),
    UnitLong(Option<LitStr>),
    Descr(Help),
    Header(Help),
    Footer(Help),
    Usage(Box<Expr>),
    Env(Box<Expr>),
    ToOptions,
}

impl ToTokens for EAttr {
    fn to_tokens(&self, tokens: &mut proc_macro2::TokenStream) {
        match self {
            Self::ToOptions => quote!(to_options()),
            Self::NamedCommand(n) => quote!(command(#n)),
            Self::CommandShort(n) => quote!(short(#n)),
            Self::CommandLong(n) => quote!(long(#n)),
            Self::Adjacent => quote!(adjacent()),
            Self::Descr(d) => quote!(descr(#d)),
            Self::Header(d) => quote!(header(#d)),
            Self::Footer(d) => quote!(footer(#d)),
            Self::Usage(u) => quote!(usage(#u)),
            Self::Env(e) => quote!(env(#e)),
            Self::Hide => quote!(hide()),
            Self::UnnamedCommand | Self::UnitShort(_) | Self::UnitLong(_) => unreachable!(),
        }
        .to_tokens(tokens);
    }
}<|MERGE_RESOLUTION|>--- conflicted
+++ resolved
@@ -245,14 +245,11 @@
             } else if kw == "help" {
                 let help = parse_arg(input)?;
                 with_command(&kw, command.as_mut(), |cfg| cfg.help = Some(help))?;
-<<<<<<< HEAD
             } else if kw == "bpaf_path" {
                 bpaf_path.replace(parse_name_value::<syn::Path>(input)?);
-=======
             } else if kw == "max_width" {
                 let max_width = parse_arg(input)?;
                 with_options(&kw, options.as_mut(), |opt| opt.max_width = Some(max_width))?;
->>>>>>> 5ee06be5
             } else if let Some(pd) = PostDecor::parse(input, &kw)? {
                 attrs.push(pd);
             } else {
